# build all projects
build:
    cargo build --workspace
    pnpm -r build || true

# test all projects  
test:
    cargo test --workspace

# run development servers
cubby-start:
    cargo run -- start

cubby-uninstall:
    cargo run -- uninstall

profile-flamegraph:
    DATA_DIR="${CUBBY_DEV_DATA_DIR:-$PWD/.cubby-dev}" && \
    mkdir -p "$DATA_DIR" && \
    CARGO_PROFILE_RELEASE_DEBUG=true \
    CARGO_PROFILE_RELEASE_STRIP=false \
    CARGO_PROFILE_RELEASE_SPLIT_DEBUGINFO=packed \
    SAVE_RESOURCE_USAGE=${SAVE_RESOURCE_USAGE:-1} \
    cargo flamegraph --release --bin cubby -- \
        service \
        --data-dir "$DATA_DIR" \
        --debug \
        --disable-telemetry \
        --port "${CUBBY_DEV_PORT:-43030}" \
        --audio-transcription-engine speech-analyzer \
        --enable-realtime-audio-transcription

profile-instruments template="Allocations":
    #!/usr/bin/env bash
    DATA_DIR="${CUBBY_DEV_DATA_DIR:-$PWD/.cubby-dev}"; mkdir -p "$DATA_DIR"
    OUTPUT_DIR="${CUBBY_INSTRUMENTS_DIR:-target/instruments}"
    mkdir -p "$OUTPUT_DIR"
    CMD=(cargo instruments -t "$template" --release --bin cubby)
    if [[ "${INSTRUMENTS_NO_OPEN:-0}" == "1" ]]; then
        CMD+=(--no-open)
    fi
    if [[ -n "${INSTRUMENTS_TIME_LIMIT:-}" ]]; then
        CMD+=(--time-limit "${INSTRUMENTS_TIME_LIMIT}")
    fi
    if [[ -n "${INSTRUMENTS_OUTPUT:-}" ]]; then
        CMD+=(-o "${INSTRUMENTS_OUTPUT}")
    fi
    CMD+=(--)
    CMD+=(
        --data-dir "$DATA_DIR"
        --debug
        --disable-telemetry
        --port "${CUBBY_DEV_PORT:-43030}"
        --audio-transcription-engine speech-analyzer
        --enable-realtime-audio-transcription
    )
    echo "Running: ${CMD[*]}"
    CARGO_PROFILE_RELEASE_DEBUG=true \
    CARGO_PROFILE_RELEASE_STRIP=false \
    CARGO_PROFILE_RELEASE_SPLIT_DEBUGINFO=packed \
        "${CMD[@]}"
# build notify-helper for both macOS architectures and copy to sidecars
build-notify-helper: ensure-rust-targets
    @echo "building notify-helper for aarch64..."
    cargo build --release --package notify-helper --target aarch64-apple-darwin
    @echo "building notify-helper for x86_64..."
    cargo build --release --package notify-helper --target x86_64-apple-darwin
    @echo "copying binaries to sidecars..."
    cp target/aarch64-apple-darwin/release/notify-helper cubby-server/sidecars/macos-aarch64/notify-helper
    cp target/x86_64-apple-darwin/release/notify-helper cubby-server/sidecars/macos-x86_64/notify-helper
    @echo "✅ notify-helper binaries updated in cubby-server/sidecars/"

api-dev:
    cd cubby-api && pnpm dev

api-typecheck:
    cd cubby-api && pnpm type-check

api-types:
    cd cubby-api && pnpm cf-typegen

api-migrate:
    cd cubby-api && pnpm db:migrate

frontend-build-css:
    cd cubby-frontend && ./tailwindcss -i public/input.css -o public/output.css

frontend-dev:
    cd cubby-frontend && pnpm dev

example-dev:
    cd exampleco-website && pnpm dev

get-cubby-dev:
    cd cubby-installer && pnpm dev

# install dependencies
install:
    pnpm install

# combined code checks for rust and typescript
check:
    cargo fmt --all -- --check
    cargo clippy --workspace -- -D warnings
    pnpm typecheck || true
    pnpm format:check || true

# apply automatic fixes across rust and typescript codebases
fix:
    cargo fmt --all
    pnpm format || true

# clean build artifacts
clean:
    cargo clean
    rm -rf **/dist **/node_modules/.cache cubby-api/node_modules cubby-installer/node_modules exampleco-website/node_modules

# completely nuke all cubby services, permissions, and caches
nuke:
    @echo "🔥 nuking all cubby services and permissions..."
    @echo ""
    @echo "⚠️  this will:"
    @echo "  - stop and uninstall all cubby services"
    @echo "  - remove all plist files"
    @echo "  - kill any running cubby processes"
    @echo "  - reset screen recording & microphone permissions"
    @echo "  - clean cache and model files"
    @echo ""
    @echo "stopping cubby service..."
    -launchctl bootout gui/$(id -u)/com.tabsandtabs.cubby 2>/dev/null || true
    @echo "stopping cloudflared service..."
    -launchctl bootout gui/$(id -u)/com.example.cubby.cloudflared 2>/dev/null || true
    -launchctl bootout gui/$(id -u)/com.example.cubby.screenpipe 2>/dev/null || true
    @echo "removing plist files..."
    -rm -f ~/Library/LaunchAgents/com.tabsandtabs.cubby.plist
    -rm -f ~/Library/LaunchAgents/com.example.cubby.cloudflared.plist
    -rm -f ~/Library/LaunchAgents/com.example.cubby.screenpipe.plist
    @echo "killing any stray cubby processes..."
    -pkill -9 -f "cubby.*--no-service" || true
    -pkill -9 -f cloudflared || true
    @echo "cleaning cache and model files..."
    -rm -rf ~/.cubby/*.log
    -rm -rf ~/Library/Caches/cubby/models/*.onnx

# get dev token for email (legacy - use update-credentials instead)
token EMAIL:
    ./test-dev-token.sh {{EMAIL}}

# generate M2M credentials and update all example .env files
<<<<<<< HEAD
update-credentials EMAIL PASSWORD="example_pw!":
=======
update-credentials EMAIL PASSWORD="Jura55ic5!":
>>>>>>> ad31daff
    #!/usr/bin/env bash
    set -euo pipefail
    echo "generating m2m credentials for {{EMAIL}}..."
    CREDS=$(API_URL="${API_URL:-http://localhost:8787}" ./generate-m2m-credentials.sh {{EMAIL}} {{PASSWORD}})
    CLIENT_ID=$(echo "$CREDS" | cut -d'|' -f1)
    CLIENT_SECRET=$(echo "$CREDS" | cut -d'|' -f2)
    echo ""
    echo "updating credentials in example .env files..."
    # update or create .env files in all examples
    for dir in cubby-js/examples/*/; do
        if [ -d "$dir" ] && [ ! -d "$dir/node_modules" ] || [ -f "$dir/package.json" ]; then
            env_file="${dir}.env"
            echo "  updating $env_file..."
            # create or update .env file
            if [ -f "$env_file" ]; then
                # update existing file
                if grep -q "CUBBY_CLIENT_ID" "$env_file"; then
                    sed -i.bak "s/CUBBY_CLIENT_ID=.*/CUBBY_CLIENT_ID=$CLIENT_ID/" "$env_file"
                else
                    echo "CUBBY_CLIENT_ID=$CLIENT_ID" >> "$env_file"
                fi
                if grep -q "CUBBY_CLIENT_SECRET" "$env_file"; then
                    sed -i.bak "s/CUBBY_CLIENT_SECRET=.*/CUBBY_CLIENT_SECRET=$CLIENT_SECRET/" "$env_file"
                else
                    echo "CUBBY_CLIENT_SECRET=$CLIENT_SECRET" >> "$env_file"
                fi
                # ensure base url is set
                if ! grep -q "CUBBY_API_BASE_URL" "$env_file"; then
                    echo "CUBBY_API_BASE_URL=http://localhost:8787" >> "$env_file"
                fi
                # remove old token if it exists
                sed -i.bak '/CUBBY_API_TOKEN/d' "$env_file"
                rm -f "${env_file}.bak"
            else
                # create new file
                cat > "$env_file" << EOF
    CUBBY_API_BASE_URL=http://localhost:8787
    CUBBY_CLIENT_ID=$CLIENT_ID
    CUBBY_CLIENT_SECRET=$CLIENT_SECRET
    EOF
            fi
        fi
    done
    echo ""
    echo "✅ m2m credentials updated in all example .env files"
    echo "   client_id: $CLIENT_ID"
    echo "   client_secret: ${CLIENT_SECRET:0:20}..."

# show available commands
help:
    @just --list

# Use bash for nicer scripting
set shell := ["bash", "-euo", "pipefail", "-c"]

# Default version: latest tag (without the v). Fallback to 0.0.0-local
VERSION := `git tag --sort=-version:refname | head -1 | sed 's/^v//' || echo 0.0.0-local`

# Compute macOS SDK path once
SDKROOT := `xcrun --sdk macosx --show-sdk-path`

# Helpful: print the version this run will use
@info:
	echo "Version: {{VERSION}}"


# ----- Internal helpers ------------------------------------------------------

# Ensure rust targets exist
ensure-rust-targets:
	rustup target add aarch64-apple-darwin
	rustup target add x86_64-apple-darwin

# Deduce Homebrew ffmpeg pkg-config paths (handles both arm64 / intel prefixes)
# If you don't use Homebrew/ffmpeg locally, you can remove PKG_CONFIG_PATH exports below.
brew-pkgconfig-path:
	# Try both common locations; ignore if missing
	ARM_OPT="/opt/homebrew/opt/ffmpeg/lib/pkgconfig"
	INTEL_OPT="/usr/local/opt/ffmpeg/lib/pkgconfig"
	if [[ -d "$ARM_OPT" ]]; then echo -n "$ARM_OPT:"; fi
	if [[ -d "$INTEL_OPT" ]]; then echo -n "$INTEL_OPT:"; fi

# ----- Build recipes ---------------------------------------------------------

# Build arm64 (Apple Silicon) first
build-arm64: ensure-rust-targets
	# Stop ggml from probing host; target a safe arch; keep metal feature
	# Note: whisper-rs-sys will pick these up through CMAKE_ARGS
	export SDKROOT="{{SDKROOT}}" && \
	export MACOSX_DEPLOYMENT_TARGET="11.0" && \
	export CMAKE_ARGS="-DGGML_NATIVE=OFF -DGGML_CPU_ARM_MATMUL_INT8=OFF -DCMAKE_OSX_ARCHITECTURES=arm64 -DCMAKE_OSX_DEPLOYMENT_TARGET=11.0" && \
	export PKG_CONFIG_PATH="/opt/homebrew/opt/ffmpeg/lib/pkgconfig:/usr/local/opt/ffmpeg/lib/pkgconfig:${PKG_CONFIG_PATH:-}" && \
	cargo build --release --features metal --target aarch64-apple-darwin

# Then build x86_64 (Intel) via cross-compile from Apple Silicon
build-x86_64: ensure-rust-targets
	export SDKROOT="{{SDKROOT}}" && \
	export MACOSX_DEPLOYMENT_TARGET="11.0" && \
	export CMAKE_ARGS="-DGGML_NATIVE=OFF -DGGML_CPU_ARM_MATMUL_INT8=OFF -DCMAKE_OSX_ARCHITECTURES=x86_64 -DCMAKE_OSX_DEPLOYMENT_TARGET=11.0" && \
	export PKG_CONFIG_PATH="/opt/homebrew/opt/ffmpeg/lib/pkgconfig:/usr/local/opt/ffmpeg/lib/pkgconfig:${PKG_CONFIG_PATH:-}" && \
	cargo build --release --features metal --target x86_64-apple-darwin

# Package both builds into dist/, produce checksums, and prepare for R2 upload
package:
	mkdir -p "dist/{{VERSION}}/aarch64-apple-darwin/bin" "dist/{{VERSION}}/x86_64-apple-darwin/bin" "dist/{{VERSION}}/r2-ready"
	cp "target/aarch64-apple-darwin/release/cubby" "dist/{{VERSION}}/aarch64-apple-darwin/bin/"
	cp "target/x86_64-apple-darwin/release/cubby" "dist/{{VERSION}}/x86_64-apple-darwin/bin/"
	( cd "dist/{{VERSION}}/aarch64-apple-darwin" && tar -czf "../../cubby-{{VERSION}}-aarch64-apple-darwin.tar.gz" . )
	( cd "dist/{{VERSION}}/x86_64-apple-darwin" && tar -czf "../../cubby-{{VERSION}}-x86_64-apple-darwin.tar.gz" . )
	( cd dist && shasum -a 256 cubby-{{VERSION}}-*.tar.gz | tee "cubby-{{VERSION}}-SHA256SUMS.txt" )
	@echo ""
	@echo "preparing binaries for r2 upload..."
	cp "target/aarch64-apple-darwin/release/cubby" "dist/{{VERSION}}/r2-ready/cubby-darwin-aarch64"
	cp "target/x86_64-apple-darwin/release/cubby" "dist/{{VERSION}}/r2-ready/cubby-darwin-x86_64"
	@echo ""
	@echo "📦 r2-ready binaries are in: dist/{{VERSION}}/r2-ready/"
	@echo "   - cubby-darwin-aarch64"
	@echo "   - cubby-darwin-x86_64"


# ----- Top-level: what you asked for ----------------------------------------

# Build both architectures sequentially, then package
release: info build-arm64 build-x86_64 package
	@echo "Release artifacts are in ./dist/{{VERSION}} and ./dist/"

# Release with git tagging and pushing
release-tag NEW_VERSION:
	@echo "🏷️  creating tag v{{NEW_VERSION}}..."
	git tag v{{NEW_VERSION}}
	@echo "🏗️  building release artifacts for v{{NEW_VERSION}}..."
	just VERSION={{NEW_VERSION}} release
	@echo "📤 pushing tag v{{NEW_VERSION}}..."
	git push origin v{{NEW_VERSION}}
	@echo "📦 creating github release and uploading macOS binaries..."
	gh release create v{{NEW_VERSION}} --title {{NEW_VERSION}} --generate-notes \
		dist/cubby-{{NEW_VERSION}}-aarch64-apple-darwin.tar.gz \
		dist/cubby-{{NEW_VERSION}}-x86_64-apple-darwin.tar.gz
	@echo ""
	@echo "✅ release v{{NEW_VERSION}} complete!"
	@echo ""
	@echo "📤 next steps:"
	@echo "   1. drag and drop these files to r2://cubby-releases/latest/"
	@echo "      • dist/{{NEW_VERSION}}/r2-ready/cubby-darwin-aarch64"
	@echo "      • dist/{{NEW_VERSION}}/r2-ready/cubby-darwin-x86_64"
	@echo "   2. linux binaries will be uploaded automatically by github actions"<|MERGE_RESOLUTION|>--- conflicted
+++ resolved
@@ -147,11 +147,8 @@
     ./test-dev-token.sh {{EMAIL}}
 
 # generate M2M credentials and update all example .env files
-<<<<<<< HEAD
 update-credentials EMAIL PASSWORD="example_pw!":
-=======
-update-credentials EMAIL PASSWORD="Jura55ic5!":
->>>>>>> ad31daff
+
     #!/usr/bin/env bash
     set -euo pipefail
     echo "generating m2m credentials for {{EMAIL}}..."
